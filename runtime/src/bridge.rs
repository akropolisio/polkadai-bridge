/// runtime module implementing Substrate side of PolkadaiBridge token exchange bridge
/// You can use mint to create tokens backed by locked funds on Ethereum side
/// and transfer tokens on substrate side freely
///
use crate::token;
use crate::types::{
<<<<<<< HEAD
    BridgeMessage, BridgeTransfer, Kind, LimitMessage, Limits, MemberId, ProposalId, Status,
    TokenBalance, TransferMessage, ValidatorMessage,
=======
    BridgeMessage, BridgeTransfer, Kind, LimitMessage, MemberId, ProposalId, Status, TokenBalance,
    TransferMessage,
>>>>>>> eecbe0c5
};
use parity_codec::Encode;
use primitives::H160;
use rstd::prelude::Vec;
use runtime_primitives::traits::{As, Hash};
use support::{
    decl_event, decl_module, decl_storage, dispatch::Result, ensure, fail, StorageMap, StorageValue,
};
use system::{self, ensure_signed};

const MAX_VALIDATORS: u32 = 100_000;
const DAY: u64 = 14_400;

decl_event!(
    pub enum Event<T>
    where
        AccountId = <T as system::Trait>::AccountId,
        Hash = <T as system::Trait>::Hash,
    {
        RelayMessage(Hash),
        ApprovedRelayMessage(Hash, AccountId, H160, TokenBalance),
        CancellationConfirmedMessage(Hash),
        MintedMessage(Hash),
        BurnedMessage(Hash, AccountId, H160, TokenBalance),
    }
);

pub trait Trait: token::Trait + system::Trait + timestamp::Trait {
    type Event: From<Event<Self>> + Into<<Self as system::Trait>::Event>;
}

decl_storage! {
    trait Store for Module<T: Trait> as Bridge {
        BridgeIsOperational get(bridge_is_operational): bool = true;
        BridgeMessages get(bridge_messages): map (T::Hash) => BridgeMessage<T::AccountId, T::Hash>;

        // limits change history
        LimitMessages get(limit_messages): map(T::Hash) => LimitMessage<T::Hash>;
        CurrentLimits get(current_limits): Limits = Limits {
            max_tx_value: 100*10u128.pow(18),
            day_max_limit: 200*10u128.pow(18),
            day_max_limit_for_one_address: 50*10u128.pow(18),
            max_pending_tx_limit: 400*10u128.pow(18),
            min_tx_value: 10*10u128.pow(18),
        };

        // open transactions
        CurrentPendingBurn get(pending_burn_count): u128;
        CurrentPendingMint get(pending_mint_count): u128;

        BridgeTransfers get(transfers): map ProposalId => BridgeTransfer<T::Hash>;
        BridgeTransfersCount get(bridge_transfers_count): ProposalId;
        TransferMessages get(messages): map(T::Hash) => TransferMessage<T::AccountId, T::Hash>;
        TransferId get(transfer_id_by_hash): map(T::Hash) => ProposalId;
        MessageId get(message_id_by_transfer_id): map(ProposalId) => T::Hash;

        DailyHolds get(daily_holds): map(T::AccountId) => (T::BlockNumber, T::Hash);

        ValidatorsCount get(validators_count) config(): u32 = 3;
        ValidatorVotes get(validator_votes): map(ProposalId, T::AccountId) => bool;
        ValidatorHistory get(validator_history): map (T::Hash) => BridgeMessage<T::AccountId, T::Hash>;
        Validators get(validators) build(|config: &GenesisConfig<T>| {
            config.validator_accounts.clone().into_iter()
            .map(|acc: T::AccountId| (acc, true)).collect::<Vec<_>>()
        }): map (T::AccountId) => bool;
        ValidatorAccounts get(validator_accounts) config(): Vec<T::AccountId>;
    }
}

decl_module! {
    pub struct Module<T: Trait> for enum Call where origin: T::Origin {
        fn deposit_event<T>() = default;

        // initiate substrate -> ethereum transfer.
        // create proposition and emit the RelayMessage event
        fn set_transfer(origin, to: H160, #[compact] amount: TokenBalance)-> Result
        {
            let from = ensure_signed(origin)?;
            ensure!(Self::bridge_is_operational(), "Bridge is not operational");


            Self::check_pending_burn(amount)?;
            Self::check_amount(amount)?;

            let transfer_hash = (&from, &to, amount, <timestamp::Module<T>>::get()).using_encoded(<T as system::Trait>::Hashing::hash);

            let message = TransferMessage {
                message_id: transfer_hash,
                eth_address: to,
                substrate_address: from,
                amount,
                status: Status::Withdraw,
                action: Status::Withdraw,
            };
            Self::get_transfer_id_checked(transfer_hash, Kind::Transfer)?;
            Self::deposit_event(RawEvent::RelayMessage(transfer_hash));

            <TransferMessages<T>>::insert(transfer_hash, message);
            Ok(())
        }

        // ethereum-side multi-signed mint operation
        fn multi_signed_mint(origin, message_id: T::Hash, from: H160, to: T::AccountId, #[compact] amount: TokenBalance)-> Result {
            let validator = ensure_signed(origin)?;
            ensure!(Self::bridge_is_operational(), "Bridge is not operational");

            Self::check_validator(validator.clone())?;
            Self::check_pending_mint(amount)?;
            Self::check_amount(amount)?;

            if !<TransferMessages<T>>::exists(message_id) {
                let message = TransferMessage{
                    message_id,
                    eth_address: from,
                    substrate_address: to,
                    amount,
                    status: Status::Deposit,
                    action: Status::Deposit,
                };
                <TransferMessages<T>>::insert(message_id, message);
                Self::get_transfer_id_checked(message_id, Kind::Transfer)?;
            }

            let transfer_id = <TransferId<T>>::get(message_id);
            Self::_sign(validator, transfer_id)
        }

        // change maximum tx limit
        fn update_limits(origin, max_tx_value: u128, day_max_limit: u128, day_max_limit_for_one_address: u128, max_pending_tx_limit: u128,min_tx_value: u128)-> Result {
            let validator = ensure_signed(origin)?;
            Self::check_validator(validator.clone())?;
            let limits = Limits{
                max_tx_value,
                day_max_limit,
                day_max_limit_for_one_address,
                max_pending_tx_limit,
                min_tx_value,
            };
            Self::check_limits(&limits)?;
            let id = (limits.clone(), T::BlockNumber::sa(0)).using_encoded(<T as system::Trait>::Hashing::hash);

            if !<LimitMessages<T>>::exists(id) {
                let message = LimitMessage {
                    id,
                    limits,
                    status: Status::UpdateLimits,
                };
                <LimitMessages<T>>::insert(id, message);
                Self::get_transfer_id_checked(id, Kind::Limits)?;
            }

            let transfer_id = <TransferId<T>>::get(id);
            Self::_sign(validator, transfer_id)
        }

        // validator`s response to RelayMessage
        fn approve_transfer(origin, message_id: T::Hash) -> Result {
            let validator = ensure_signed(origin)?;
            ensure!(Self::bridge_is_operational(), "Bridge is not operational");
            Self::check_validator(validator.clone())?;

            let id = <TransferId<T>>::get(message_id);
            Self::_sign(validator, id)
        }

        // each validator calls it to add new validator
        fn add_validator(origin, address: T::AccountId) -> Result {
            let validator = ensure_signed(origin)?;
            Self::check_validator(validator.clone())?;

            ensure!(<ValidatorsCount<T>>::get() < 100_000, "Validators maximum reached.");
            let hash = ("add", &address).using_encoded(<T as system::Trait>::Hashing::hash);

            if !<ValidatorHistory<T>>::exists(hash) {
                let message = BridgeMessage {
                    message_id: hash,
                    account: address,
                    action: Status::AddValidator,
                    status: Status::AddValidator,
                };
                <ValidatorHistory<T>>::insert(hash, message);
                Self::get_transfer_id_checked(hash, Kind::Validator)?;
            }

            let id = <TransferId<T>>::get(hash);
            Self::_sign(validator, id)
        }

        // each validator calls it to remove new validator
        fn remove_validator(origin, address: T::AccountId) -> Result {
            let validator = ensure_signed(origin)?;
            Self::check_validator(validator.clone())?;

            ensure!(<ValidatorsCount<T>>::get() > 1, "Can not remove last validator.");

            let hash = ("remove", &address).using_encoded(<T as system::Trait>::Hashing::hash);

            if !<ValidatorHistory<T>>::exists(hash) {
                let message = BridgeMessage {
                    message_id: hash,
                    account: address,
                    action: Status::RemoveValidator,
                    status: Status::RemoveValidator,
                };
                <ValidatorHistory<T>>::insert(hash, message);
                Self::get_transfer_id_checked(hash, Kind::Validator)?;
            }

            let id = <TransferId<T>>::get(hash);
            Self::_sign(validator, id)
        }

        // each validator calls it to pause the bridge
        fn pause_bridge(origin) -> Result {
            let validator = ensure_signed(origin)?;
            Self::check_validator(validator.clone())?;

            ensure!(Self::bridge_is_operational(), "Bridge is not operational already");
            let hash = ("pause", T::BlockNumber::sa(0)).using_encoded(<T as system::Trait>::Hashing::hash);

            if !<BridgeMessages<T>>::exists(hash) {
                let message = BridgeMessage {
                    message_id: hash,
                    account: validator.clone(),
                    action: Status::PauseTheBridge,
                    status: Status::PauseTheBridge,
                };
                <BridgeMessages<T>>::insert(hash, message);
                Self::get_transfer_id_checked(hash, Kind::Bridge)?;
            }

            let id = <TransferId<T>>::get(hash);
            Self::_sign(validator, id)
        }

        // each validator calls it to resume the bridge
        fn resume_bridge(origin) -> Result {
            let validator = ensure_signed(origin)?;
            Self::check_validator(validator.clone())?;

            let hash = ("resume", T::BlockNumber::sa(0)).using_encoded(<T as system::Trait>::Hashing::hash);

            if !<BridgeMessages<T>>::exists(hash) {
                let message = BridgeMessage {
                    message_id: hash,
                    account: validator.clone(),
                    action: Status::ResumeTheBridge,
                    status: Status::ResumeTheBridge,
                };
                <BridgeMessages<T>>::insert(hash, message);
                Self::get_transfer_id_checked(hash, Kind::Bridge)?;
            }

            let id = <TransferId<T>>::get(hash);
            Self::_sign(validator, id)
        }

        //confirm burn from validator
        fn confirm_transfer(origin, message_id: T::Hash) -> Result {
            let validator = ensure_signed(origin)?;
            ensure!(Self::bridge_is_operational(), "Bridge is not operational");
            Self::check_validator(validator.clone())?;

            let id = <TransferId<T>>::get(message_id);

            let is_approved = <TransferMessages<T>>::get(message_id).status == Status::Approved ||
            <TransferMessages<T>>::get(message_id).status == Status::Confirmed;
            ensure!(is_approved, "This transfer must be approved first.");

            Self::update_status(message_id, Status::Confirmed, Kind::Transfer)?;
            Self::reopen_for_burn_confirmation(message_id)?;
            Self::_sign(validator, id)?;

            Ok(())
        }

        //cancel burn from validator
        fn cancel_transfer(origin, message_id: T::Hash) -> Result {
            let validator = ensure_signed(origin)?;
            Self::check_validator(validator.clone())?;

            let has_burned = <TransferMessages<T>>::exists(message_id) && <TransferMessages<T>>::get(message_id).status == Status::Confirmed;
            ensure!(!has_burned, "Failed to cancel. This transfer is already executed.");

            let id = <TransferId<T>>::get(message_id);
            Self::update_status(message_id, Status::Canceled, Kind::Transfer)?;
            Self::reopen_for_burn_confirmation(message_id)?;
            Self::_sign(validator, id)?;

            Ok(())
        }
    }
}

impl<T: Trait> Module<T> {
    fn _sign(validator: T::AccountId, transfer_id: ProposalId) -> Result {
        let mut transfer = <BridgeTransfers<T>>::get(transfer_id);

        let mut message = <TransferMessages<T>>::get(transfer.message_id);
        let mut limit_message = <LimitMessages<T>>::get(transfer.message_id);
        let mut validator_message = <ValidatorHistory<T>>::get(transfer.message_id);
        let mut bridge_message = <BridgeMessages<T>>::get(transfer.message_id);
        let voted = <ValidatorVotes<T>>::get((transfer_id, validator.clone()));
        ensure!(!voted, "This validator has already voted.");
        ensure!(transfer.open, "This transfer is not open");
        transfer.votes += 1;

        if Self::votes_are_enough(transfer.votes) {
            match message.status {
                Status::Confirmed | Status::Canceled => (), // if burn is confirmed or canceled
                _ => match transfer.kind {
                    Kind::Transfer => message.status = Status::Approved,
                    Kind::Limits => limit_message.status = Status::Approved,
                    Kind::Validator => validator_message.status = Status::Approved,
                    Kind::Bridge => bridge_message.status = Status::Approved,
                },
            }
            match transfer.kind {
                Kind::Transfer => Self::execute_transfer(message)?,
<<<<<<< HEAD
                Kind::Limits => Self::_update_limits(limit_message)?,
                Kind::Validator => Self::manage_validator(validator_message)?,
=======
                Kind::Limits => Self::manage_limits(limit_message)?,
                Kind::Validator => Self::manage_bridge(validator_message)?,
>>>>>>> eecbe0c5
                Kind::Bridge => Self::manage_bridge(bridge_message)?,
            }
            transfer.open = false;
        } else {
            match message.status {
                Status::Confirmed | Status::Canceled => (),
                _ => Self::set_pending(transfer_id, transfer.kind.clone())?,
            };
        }

        <ValidatorVotes<T>>::mutate((transfer_id, validator), |a| *a = true);
        <BridgeTransfers<T>>::insert(transfer_id, transfer);

        Ok(())
    }

    ///ensure that such transfer exist
    fn get_transfer_id_checked(transfer_hash: T::Hash, kind: Kind) -> Result {
        if !<TransferId<T>>::exists(transfer_hash) {
            Self::create_transfer(transfer_hash, kind)?;
        }
        Ok(())
    }

    fn deposit(message: TransferMessage<T::AccountId, T::Hash>) -> Result {
        Self::sub_pending_mint(message.clone())?;
        let to = message.substrate_address;
        if !<DailyHolds<T>>::exists(&to) {
            <DailyHolds<T>>::insert(to.clone(), (T::BlockNumber::sa(0), message.message_id));
        }

        <token::Module<T>>::_mint(to, message.amount)?;

        Self::deposit_event(RawEvent::MintedMessage(message.message_id));
        Self::update_status(message.message_id, Status::Confirmed, Kind::Transfer)
    }

    fn withdraw(message: TransferMessage<T::AccountId, T::Hash>) -> Result {
        Self::check_daily_holds(message.clone())?;
        Self::sub_pending_burn(message.clone())?;

        let to = message.eth_address;
        let from = message.substrate_address;
        Self::lock_for_burn(from.clone(), message.amount)?;
        Self::deposit_event(RawEvent::ApprovedRelayMessage(
            message.message_id,
            from,
            to,
            message.amount,
        ));
        Self::update_status(message.message_id, Status::Approved, Kind::Transfer)
    }
    fn _cancel_transfer(message: TransferMessage<T::AccountId, T::Hash>) -> Result {
        <token::Module<T>>::unlock(&message.substrate_address, message.amount)?;
        Self::update_status(message.message_id, Status::Canceled, Kind::Transfer)
    }
    fn pause_the_bridge(message: BridgeMessage<T::AccountId, T::Hash>) -> Result {
        <BridgeIsOperational<T>>::mutate(|x| *x = false);
        Self::update_status(message.message_id, Status::Confirmed, Kind::Bridge)
    }

    fn resume_the_bridge(message: BridgeMessage<T::AccountId, T::Hash>) -> Result {
        <BridgeIsOperational<T>>::mutate(|x| *x = true);
        Self::update_status(message.message_id, Status::Confirmed, Kind::Bridge)
    }

    fn _update_limits(message: LimitMessage<T::Hash>) -> Result {
        Self::check_limits(&message.limits)?;
        <CurrentLimits<T>>::put(message.limits);
        Self::update_status(message.id, Status::Confirmed, Kind::Limits)
    }
    fn add_pending_burn(message: TransferMessage<T::AccountId, T::Hash>) -> Result {
        let current = <CurrentPendingBurn<T>>::get();
        let next = current
            .checked_add(message.amount)
            .ok_or("Overflow adding to new pending burn volume")?;
        <CurrentPendingBurn<T>>::put(next);
        Ok(())
    }
    fn add_pending_mint(message: TransferMessage<T::AccountId, T::Hash>) -> Result {
        let current = <CurrentPendingMint<T>>::get();
        let next = current
            .checked_add(message.amount)
            .ok_or("Overflow adding to new pending mint volume")?;
        <CurrentPendingMint<T>>::put(next);
        Ok(())
    }
    fn sub_pending_burn(message: TransferMessage<T::AccountId, T::Hash>) -> Result {
        let current = <CurrentPendingBurn<T>>::get();
        let next = current
            .checked_sub(message.amount)
            .ok_or("Overflow subtracting to new pending burn volume")?;
        <CurrentPendingBurn<T>>::put(next);
        Ok(())
    }
    fn sub_pending_mint(message: TransferMessage<T::AccountId, T::Hash>) -> Result {
        let current = <CurrentPendingMint<T>>::get();
        let next = current
            .checked_sub(message.amount)
            .ok_or("Overflow subtracting to new pending mint volume")?;
        <CurrentPendingMint<T>>::put(next);
        Ok(())
    }

    /// add validator
    fn _add_validator(info: BridgeMessage<T::AccountId, T::Hash>) -> Result {
        ensure!(
            <ValidatorsCount<T>>::get() < MAX_VALIDATORS,
            "Validators maximum reached."
        );
        <Validators<T>>::insert(info.account.clone(), true);
        <ValidatorAccounts<T>>::mutate(|v| v.retain(|x| *x != info.account));
        <ValidatorsCount<T>>::mutate(|x| *x += 1);
        Self::update_status(info.message_id, Status::Confirmed, Kind::Validator)
    }

    /// remove validator
    fn _remove_validator(info: BridgeMessage<T::AccountId, T::Hash>) -> Result {
        ensure!(
            <ValidatorsCount<T>>::get() > 1,
            "Can not remove last validator."
        );
        <Validators<T>>::remove(info.account);
        <ValidatorsCount<T>>::mutate(|x| *x -= 1);
        <ValidatorHistory<T>>::remove(info.message_id);
        Ok(())
    }

    /// check votes validity
    fn votes_are_enough(votes: MemberId) -> bool {
        votes as f64 / f64::from(Self::validators_count()) >= 0.51
    }

    /// lock funds after set_transfer call
    fn lock_for_burn(account: T::AccountId, amount: TokenBalance) -> Result {
        <token::Module<T>>::lock(account, amount)?;

        Ok(())
    }

    fn execute_burn(message_id: T::Hash) -> Result {
        let message = <TransferMessages<T>>::get(message_id);
        let from = message.substrate_address.clone();
        let to = message.eth_address;

        <token::Module<T>>::unlock(&from, message.amount)?;
        <token::Module<T>>::_burn(from.clone(), message.amount)?;

        Self::deposit_event(RawEvent::BurnedMessage(
            message_id,
            from,
            to,
            message.amount,
        ));
        Ok(())
    }

    fn execute_transfer(message: TransferMessage<T::AccountId, T::Hash>) -> Result {
        match message.action {
            Status::Deposit => match message.status {
                Status::Approved => Self::deposit(message),
                Status::Canceled => Self::_cancel_transfer(message),
                _ => Err("Tried to deposit with non-supported status"),
            },
            Status::Withdraw => match message.status {
                Status::Confirmed => Self::execute_burn(message.message_id),
                Status::Approved => Self::withdraw(message),
                Status::Canceled => Self::_cancel_transfer(message),
                _ => Err("Tried to withdraw with non-supported status"),
            },
            _ => Err("Tried to execute transfer with non-supported status"),
        }
    }

    fn manage_bridge(message: BridgeMessage<T::AccountId, T::Hash>) -> Result {
        match message.action {
            Status::AddValidator => match message.status {
                Status::Approved => Self::_add_validator(message),
                _ => Err("Tried to add validator with non-supported status"),
            },
            Status::RemoveValidator => match message.status {
                Status::Approved => Self::_remove_validator(message),
                _ => Err("Tried to remove validator with non-supported status"),
            },
            Status::PauseTheBridge => match message.status {
                Status::Approved => Self::pause_the_bridge(message),
                _ => Err("Tried to pause the bridge with non-supported status"),
            },
            Status::ResumeTheBridge => match message.status {
                Status::Approved => Self::resume_the_bridge(message),
                _ => Err("Tried to resume the bridge with non-supported status"),
            },
            _ => Err("Tried to manage bridge with non-supported status"),
        }
    }

<<<<<<< HEAD
=======
    fn manage_limits(message: LimitMessage<T::Hash>) -> Result {
        match message.action {
            Status::ChangeMinTx => match message.status {
                Status::Approved => Self::_change_min_limit(message),
                _ => Err("Tried to change min transaction with non-supported status"),
            },
            Status::ChangeMaxTx => match message.status {
                Status::Approved => Self::_change_max_limit(message),
                _ => Err("Tried to change max transaction with non-supported status"),
            },
            Status::ChangePendingBurnLimit => match message.status {
                Status::Approved => Self::_change_pending_burn_limit(message),
                _ => Err("Tried to change pending burn limit with non-supported status"),
            },
            Status::ChangePendingMintLimit => match message.status {
                Status::Approved => Self::_change_pending_mint_limit(message),
                _ => Err("Tried to change pending mint limit with non-supported status"),
            },
            _ => Err("Tried to manage bridge with non-supported status"),
        }
    }

>>>>>>> eecbe0c5
    fn create_transfer(transfer_hash: T::Hash, kind: Kind) -> Result {
        ensure!(
            !<TransferId<T>>::exists(transfer_hash),
            "This transfer already open"
        );

        let transfer_id = <BridgeTransfersCount<T>>::get();
        let bridge_transfers_count = <BridgeTransfersCount<T>>::get();
        let new_bridge_transfers_count = bridge_transfers_count
            .checked_add(1)
            .ok_or("Overflow adding a new bridge transfer")?;
        let transfer = BridgeTransfer {
            transfer_id,
            message_id: transfer_hash,
            open: true,
            votes: 0,
            kind,
        };

        <BridgeTransfers<T>>::insert(transfer_id, transfer);
        <BridgeTransfersCount<T>>::mutate(|count| *count = new_bridge_transfers_count);
        <TransferId<T>>::insert(transfer_hash, transfer_id);
        <MessageId<T>>::insert(transfer_id, transfer_hash);

        Ok(())
    }

    fn set_pending(transfer_id: ProposalId, kind: Kind) -> Result {
        let message_id = <MessageId<T>>::get(transfer_id);
<<<<<<< HEAD
        match kind {
            Kind::Transfer => {
                let message = <TransferMessages<T>>::get(message_id);
                match message.action {
                    Status::Withdraw => Self::add_pending_burn(message)?,
                    Status::Deposit => Self::add_pending_mint(message)?,
                    _ => (),
                }
=======
        if kind == Kind::Transfer {
            let message = <TransferMessages<T>>::get(message_id);
            match message.action {
                Status::Withdraw => <PendingBurnCount<T>>::mutate(|c| *c += 1),
                Status::Deposit => <PendingMintCount<T>>::mutate(|c| *c += 1),
                _ => (),
>>>>>>> eecbe0c5
            }
        }
        Self::update_status(message_id, Status::Pending, kind)
    }

    fn update_status(id: T::Hash, status: Status, kind: Kind) -> Result {
        match kind {
            Kind::Transfer => {
                let mut message = <TransferMessages<T>>::get(id);
                message.status = status;
                <TransferMessages<T>>::insert(id, message);
            }
            Kind::Validator => {
                let mut message = <ValidatorHistory<T>>::get(id);
                message.status = status;
                <ValidatorHistory<T>>::insert(id, message);
            }
            Kind::Bridge => {
                let mut message = <BridgeMessages<T>>::get(id);
                message.status = status;
                <BridgeMessages<T>>::insert(id, message);
            }
            Kind::Limits => {
                let mut message = <LimitMessages<T>>::get(id);
                message.status = status;
                <LimitMessages<T>>::insert(id, message);
            }
        }
        Ok(())
    }

    // needed because @message_id will be the same as initial
    fn reopen_for_burn_confirmation(message_id: T::Hash) -> Result {
        let message = <TransferMessages<T>>::get(message_id);
        let transfer_id = <TransferId<T>>::get(message_id);
        let mut transfer = <BridgeTransfers<T>>::get(transfer_id);
        let is_eth_response = message.status == Status::Confirmed || message.status == Status::Canceled;
        
        if !transfer.open && is_eth_response {
            transfer.votes = 0;
            transfer.open = true;
            <BridgeTransfers<T>>::insert(transfer_id, transfer);
            let validators = <ValidatorAccounts<T>>::get();
            validators
                .iter()
                .for_each(|a| <ValidatorVotes<T>>::insert((transfer_id, a.clone()), false));
        }
        Ok(())
    }
    fn check_validator(validator: T::AccountId) -> Result {
        let is_trusted = <Validators<T>>::exists(validator);
        ensure!(is_trusted, "Only validators can call this function");

        Ok(())
    }

    fn check_amount(amount: TokenBalance) -> Result {
        let max = <CurrentLimits<T>>::get().max_tx_value;
        let min = <CurrentLimits<T>>::get().min_tx_value;

        ensure!(
            amount > min,
            "Invalid amount for transaction. Reached minimum limit."
        );
        ensure!(
            amount < max,
            "Invalid amount for transaction. Reached maximum limit."
        );

        Ok(())
    }
    //open transactions check
    fn check_pending_burn(amount: TokenBalance) -> Result {
        let new_pending_volume = <CurrentPendingBurn<T>>::get()
            .checked_add(amount)
            .ok_or("Overflow adding to new pending burn volume")?;
        let can_burn = new_pending_volume < <CurrentLimits<T>>::get().max_pending_tx_limit;
        ensure!(can_burn, "Too many pending burn transactions.");
        Ok(())
    }
    fn check_pending_mint(amount: TokenBalance) -> Result {
        let new_pending_volume = <CurrentPendingMint<T>>::get()
            .checked_add(amount)
            .ok_or("Overflow adding to new pending mint volume")?;
        let can_burn = new_pending_volume < <CurrentLimits<T>>::get().max_pending_tx_limit;
        ensure!(can_burn, "Too many pending mint transactions.");
        Ok(())
    }

    fn check_limits(limits: &Limits) -> Result {
        let max = u128::max_value();
        let min = u128::min_value();
        let passed = limits
            .into_array()
            .iter()
            .fold((true, true), |acc, l| match acc {
                (true, true) => (l < &max, l > &min),
                (true, false) => (l < &max, false),
                (false, true) => (false, l > &min),
                (_, _) => acc,
            });
        ensure!(passed.0, "Overflow setting limit");
        ensure!(passed.1, "Underflow setting limit");
        Ok(())
    }

    fn check_daily_holds(message: TransferMessage<T::AccountId, T::Hash>) -> Result {
        let from = message.substrate_address;
        let first_tx = <DailyHolds<T>>::get(from.clone());
        let daily_hold = T::BlockNumber::sa(DAY);
        let day_passed = first_tx.0 + daily_hold < T::BlockNumber::sa(0);

        if !day_passed {
            let account_balance = <token::Module<T>>::balance_of(from);
            // 75% of potentially really big numbers
            let allowed_amount = account_balance
                .checked_div(100)
                .expect("Failed to calculate allowed withdraw amount")
                .checked_mul(75)
                .expect("Failed to calculate allowed withdraw amount");

            if message.amount > allowed_amount {
                Self::update_status(message.message_id, Status::Canceled, Kind::Transfer)?;
                fail!("Cannot withdraw more that 75% of first day deposit.");
            }
        }

        Ok(())
    }
}

/// tests for this module
#[cfg(test)]
mod tests {
    use super::*;

    use primitives::{Blake2Hasher, H160, H256};
    use runtime_io::with_externalities;
    use runtime_primitives::{
        testing::{Digest, DigestItem, Header},
        traits::{BlakeTwo256, IdentityLookup},
        BuildStorage,
    };
    use support::{assert_noop, assert_ok, impl_outer_origin};

    impl_outer_origin! {
        pub enum Origin for Test {}
    }

    // For testing the module, we construct most of a mock runtime. This means
    // first constructing a configuration type (`Test`) which `impl`s each of the
    // configuration traits of modules we want to use.
    #[derive(Clone, Eq, PartialEq)]
    pub struct Test;
    impl system::Trait for Test {
        type Origin = Origin;
        type Index = u64;
        type BlockNumber = u64;
        type Hash = H256;
        type Hashing = BlakeTwo256;
        type Digest = Digest;
        type AccountId = u64;
        type Lookup = IdentityLookup<Self::AccountId>;
        type Header = Header;
        type Event = ();
        type Log = DigestItem;
    }
    impl balances::Trait for Test {
        type Balance = u128;
        type OnFreeBalanceZero = ();
        type OnNewAccount = ();
        type TransactionPayment = ();
        type TransferPayment = ();
        type DustRemoval = ();
        type Event = ();
    }
    impl timestamp::Trait for Test {
        type Moment = u64;
        type OnTimestampSet = ();
    }
    impl token::Trait for Test {
        type Event = ();
    }
    impl Trait for Test {
        type Event = ();
    }

    type BridgeModule = Module<Test>;
    type TokenModule = token::Module<Test>;

    const ETH_MESSAGE_ID: &[u8; 32] = b"0x5617efe391571b5dc8230db92ba65b";
    const ETH_MESSAGE_ID2: &[u8; 32] = b"0x5617yhk391571b5dc8230db92ba65b";
    const ETH_MESSAGE_ID3: &[u8; 32] = b"0x5617jdp391571b5dc8230db92ba65b";
    const ETH_MESSAGE_ID4: &[u8; 32] = b"0x5617kpt391571b5dc8230db92ba65b";
    const ETH_MESSAGE_ID5: &[u8; 32] = b"0x5617oet391571b5dc8230db92ba65b";
    const ETH_MESSAGE_ID6: &[u8; 32] = b"0x5617uem391571b5dc8230db92ba65b";
    const ETH_ADDRESS: &[u8; 20] = b"0x00b46c2526ebb8f4c9";
    const V1: u64 = 1;
    const V2: u64 = 2;
    const V3: u64 = 3;
    const V4: u64 = 4;
    const USER1: u64 = 4;
    const USER2: u64 = 5;

    // This function basically just builds a genesis storage key/value store according to
    // our desired mockup.
    fn new_test_ext() -> runtime_io::TestExternalities<Blake2Hasher> {
        let mut r = system::GenesisConfig::<Test>::default()
            .build_storage()
            .unwrap()
            .0;

        r.extend(
            balances::GenesisConfig::<Test> {
                balances: vec![
                    (V1, 100000),
                    (V2, 100000),
                    (V3, 100000),
                    (USER1, 100000),
                    (USER2, 300000),
                ],
                vesting: vec![],
                transaction_base_fee: 0,
                transaction_byte_fee: 0,
                existential_deposit: 500,
                transfer_fee: 0,
                creation_fee: 0,
            }
            .build_storage()
            .unwrap()
            .0,
        );

        r.extend(
            GenesisConfig::<Test> {
                validators_count: 3u32,
                validator_accounts: vec![V1, V2, V3],
            }
            .build_storage()
            .unwrap()
            .0,
        );

        r.into()
    }

    #[test]
    fn token_eth2sub_mint_works() {
        with_externalities(&mut new_test_ext(), || {
            let message_id = H256::from(ETH_MESSAGE_ID);
            let eth_address = H160::from(ETH_ADDRESS);
            let amount = 99 * 10u128.pow(18);

            //substrate <----- ETH
            assert_ok!(BridgeModule::multi_signed_mint(
                Origin::signed(V2),
                message_id,
                eth_address,
                USER2,
                amount
            ));
            let mut message = BridgeModule::messages(message_id);
            assert_eq!(message.status, Status::Pending);

            assert_ok!(BridgeModule::multi_signed_mint(
                Origin::signed(V1),
                message_id,
                eth_address,
                USER2,
                amount
            ));
            message = BridgeModule::messages(message_id);
            assert_eq!(message.status, Status::Confirmed);

            let transfer = BridgeModule::transfers(0);
            assert_eq!(transfer.open, false);

            assert_eq!(TokenModule::balance_of(USER2), amount);
            assert_eq!(TokenModule::total_supply(), amount);
        })
    }
    #[test]
    fn token_eth2sub_closed_transfer_fail() {
        with_externalities(&mut new_test_ext(), || {
            let message_id = H256::from(ETH_MESSAGE_ID);
            let eth_address = H160::from(ETH_ADDRESS);
            let amount = 99 * 10u128.pow(18);

            //substrate <----- ETH
            assert_ok!(BridgeModule::multi_signed_mint(
                Origin::signed(V2),
                message_id,
                eth_address,
                USER2,
                amount
            ));
            assert_ok!(BridgeModule::multi_signed_mint(
                Origin::signed(V1),
                message_id,
                eth_address,
                USER2,
                amount
            ));
            assert_noop!(
                BridgeModule::multi_signed_mint(
                    Origin::signed(V3),
                    message_id,
                    eth_address,
                    USER2,
                    amount
                ),
                "This transfer is not open"
            );
            assert_eq!(TokenModule::balance_of(USER2), amount);
            assert_eq!(TokenModule::total_supply(), amount);
            let transfer = BridgeModule::transfers(0);
            assert_eq!(transfer.open, false);

            let message = BridgeModule::messages(message_id);
            assert_eq!(message.status, Status::Confirmed);
        })
    }

    #[test]
    fn token_sub2eth_burn_works() {
        with_externalities(&mut new_test_ext(), || {
            let eth_message_id = H256::from(ETH_MESSAGE_ID);
            let eth_address = H160::from(ETH_ADDRESS);
            let amount1 = 99 * 10u128.pow(18);
            let amount2 = 50 * 10u128.pow(18);

            //substrate <----- ETH
            assert_ok!(BridgeModule::multi_signed_mint(
                Origin::signed(V2),
                eth_message_id,
                eth_address,
                USER2,
                amount1
            ));
            assert_ok!(BridgeModule::multi_signed_mint(
                Origin::signed(V1),
                eth_message_id,
                eth_address,
                USER2,
                amount1
            ));

            //substrate ----> ETH
            assert_ok!(BridgeModule::set_transfer(
                Origin::signed(USER2),
                eth_address,
                amount2
            ));
            //RelayMessage(message_id) event emitted

            let sub_message_id = BridgeModule::message_id_by_transfer_id(1);
            let get_message = || BridgeModule::messages(sub_message_id);

            let mut message = get_message();
            assert_eq!(message.status, Status::Withdraw);

            //approval
            assert_eq!(TokenModule::locked(USER2), 0);
            assert_ok!(BridgeModule::approve_transfer(
                Origin::signed(V1),
                sub_message_id
            ));
            assert_ok!(BridgeModule::approve_transfer(
                Origin::signed(V2),
                sub_message_id
            ));

            message = get_message();
            assert_eq!(message.status, Status::Approved);

            // at this point transfer is in Approved status and are waiting for confirmation
            // from ethereum side to burn. Funds are locked.
            assert_eq!(TokenModule::locked(USER2), amount2);
            assert_eq!(TokenModule::balance_of(USER2), amount1);
            // once it happends, validators call confirm_transfer

            assert_ok!(BridgeModule::confirm_transfer(
                Origin::signed(V2),
                sub_message_id
            ));

            message = get_message();
            let transfer = BridgeModule::transfers(1);
            assert_eq!(message.status, Status::Confirmed);
            assert_eq!(transfer.open, true);
            assert_ok!(BridgeModule::confirm_transfer(
                Origin::signed(V1),
                sub_message_id
            ));
            // assert_ok!(BridgeModule::confirm_transfer(Origin::signed(USER1), sub_message_id));
            //BurnedMessage(Hash, AccountId, H160, u64) event emitted
            let tokens_left = amount1 - amount2;
            assert_eq!(TokenModule::balance_of(USER2), tokens_left);
            assert_eq!(TokenModule::total_supply(), tokens_left);
        })
    }
    #[test]
    fn token_sub2eth_burn_fail_skip_approval() {
        with_externalities(&mut new_test_ext(), || {
            let eth_message_id = H256::from(ETH_MESSAGE_ID);
            let eth_address = H160::from(ETH_ADDRESS);
            let amount1 = 99 * 10u128.pow(18);
            let amount2 = 50 * 10u128.pow(18);
            //substrate <----- ETH
            assert_ok!(BridgeModule::multi_signed_mint(
                Origin::signed(V2),
                eth_message_id,
                eth_address,
                USER2,
                amount1
            ));
            assert_ok!(BridgeModule::multi_signed_mint(
                Origin::signed(V1),
                eth_message_id,
                eth_address,
                USER2,
                amount1
            ));
            assert_eq!(TokenModule::balance_of(USER2), amount1);
            assert_eq!(TokenModule::total_supply(), amount1);

            //substrate ----> ETH
            assert_ok!(BridgeModule::set_transfer(
                Origin::signed(USER2),
                eth_address,
                amount2
            ));
            //RelayMessage(message_id) event emitted

            let sub_message_id = BridgeModule::message_id_by_transfer_id(1);
            let message = BridgeModule::messages(sub_message_id);
            assert_eq!(message.status, Status::Withdraw);

            assert_eq!(TokenModule::locked(USER2), 0);
            // lets say validators blacked out and we
            // try to confirm without approval anyway
            assert_noop!(
                BridgeModule::confirm_transfer(Origin::signed(V1), sub_message_id),
                "This transfer must be approved first."
            );
        })
    }
    #[test]
    fn token_sub2eth_burn_cancel_works() {
        with_externalities(&mut new_test_ext(), || {
            let eth_message_id = H256::from(ETH_MESSAGE_ID);
            let eth_address = H160::from(ETH_ADDRESS);
            let amount1 = 999 * 10u128.pow(18);
            let amount2 = 500 * 10u128.pow(18);

            //substrate <----- ETH
            assert_ok!(BridgeModule::multi_signed_mint(
                Origin::signed(V2),
                eth_message_id,
                eth_address,
                USER2,
                amount1
            ));
            assert_ok!(BridgeModule::multi_signed_mint(
                Origin::signed(V1),
                eth_message_id,
                eth_address,
                USER2,
                amount1
            ));

            //substrate ----> ETH
            assert_ok!(BridgeModule::set_transfer(
                Origin::signed(USER2),
                eth_address,
                amount2
            ));

            let sub_message_id = BridgeModule::message_id_by_transfer_id(1);
            assert_ok!(BridgeModule::approve_transfer(
                Origin::signed(V1),
                sub_message_id
            ));
            assert_ok!(BridgeModule::approve_transfer(
                Origin::signed(V2),
                sub_message_id
            ));
            let mut message = BridgeModule::messages(sub_message_id);
            // funds are locked and waiting for confirmation
            assert_eq!(message.status, Status::Approved);
            assert_ok!(BridgeModule::cancel_transfer(
                Origin::signed(V2),
                sub_message_id
            ));
            assert_ok!(BridgeModule::cancel_transfer(
                Origin::signed(V3),
                sub_message_id
            ));
            message = BridgeModule::messages(sub_message_id);
            assert_eq!(message.status, Status::Canceled);
        })
    }
    #[test]
    fn burn_cancel_should_fail() {
        with_externalities(&mut new_test_ext(), || {
            let eth_message_id = H256::from(ETH_MESSAGE_ID);
            let eth_address = H160::from(ETH_ADDRESS);
            let amount1 = 999 * 10u128.pow(18);
            let amount2 = 500 * 10u128.pow(18);

            //substrate <----- ETH
            assert_ok!(BridgeModule::multi_signed_mint(
                Origin::signed(V2),
                eth_message_id,
                eth_address,
                USER2,
                amount1
            ));
            assert_ok!(BridgeModule::multi_signed_mint(
                Origin::signed(V1),
                eth_message_id,
                eth_address,
                USER2,
                amount1
            ));

            //substrate ----> ETH
            assert_ok!(BridgeModule::set_transfer(
                Origin::signed(USER2),
                eth_address,
                amount2
            ));

            let sub_message_id = BridgeModule::message_id_by_transfer_id(1);
            let get_message = || BridgeModule::messages(sub_message_id);

            let mut message = get_message();
            assert_eq!(message.status, Status::Withdraw);

            //approval
            assert_eq!(TokenModule::locked(USER2), 0);
            assert_ok!(BridgeModule::approve_transfer(
                Origin::signed(V1),
                sub_message_id
            ));
            assert_ok!(BridgeModule::approve_transfer(
                Origin::signed(V2),
                sub_message_id
            ));

            message = get_message();
            assert_eq!(message.status, Status::Approved);

            // at this point transfer is in Approved status and are waiting for confirmation
            // from ethereum side to burn. Funds are locked.
            assert_eq!(TokenModule::locked(USER2), amount2);
            assert_eq!(TokenModule::balance_of(USER2), amount1);
            // once it happends, validators call confirm_transfer

            assert_ok!(BridgeModule::confirm_transfer(
                Origin::signed(V2),
                sub_message_id
            ));

            message = get_message();
            let transfer = BridgeModule::transfers(1);
            assert_eq!(message.status, Status::Confirmed);
            assert_eq!(transfer.open, true);
            assert_ok!(BridgeModule::confirm_transfer(
                Origin::signed(V1),
                sub_message_id
            ));
            // assert_ok!(BridgeModule::confirm_transfer(Origin::signed(USER1), sub_message_id));
            //BurnedMessage(Hash, AccountId, H160, u64) event emitted
            let tokens_left = amount1 - amount2;
            assert_eq!(TokenModule::balance_of(USER2), tokens_left);
            assert_eq!(TokenModule::total_supply(), tokens_left);
            assert_noop!(BridgeModule::cancel_transfer(
                Origin::signed(V2),
                sub_message_id
            ), "Failed to cancel. This transfer is already executed." );
        })
    }
    #[test]
    fn add_validator_should_work() {
        with_externalities(&mut new_test_ext(), || {
            assert_ok!(BridgeModule::add_validator(Origin::signed(V2), V4));
            let id = BridgeModule::message_id_by_transfer_id(0);
            let mut message = BridgeModule::validator_history(id);
            assert_eq!(message.status, Status::Pending);

            assert_ok!(BridgeModule::add_validator(Origin::signed(V1), V4));
            message = BridgeModule::validator_history(id);
            assert_eq!(message.status, Status::Confirmed);
            assert_eq!(BridgeModule::validators_count(), 4);
        })
    }
    #[test]
    fn remove_validator_should_work() {
        with_externalities(&mut new_test_ext(), || {
            assert_ok!(BridgeModule::remove_validator(Origin::signed(V2), V3));
            let id = BridgeModule::message_id_by_transfer_id(0);
            let mut message = BridgeModule::validator_history(id);
            assert_eq!(message.status, Status::Pending);

            assert_ok!(BridgeModule::remove_validator(Origin::signed(V1), V3));
            message = BridgeModule::validator_history(id);
            assert_eq!(message.status, Status::Revoked);
            assert_eq!(BridgeModule::validators_count(), 2);
        })
    }
    #[test]
    fn remove_last_validator_should_fail() {
        with_externalities(&mut new_test_ext(), || {
            assert_ok!(BridgeModule::remove_validator(Origin::signed(V2), V3));
            assert_ok!(BridgeModule::remove_validator(Origin::signed(V1), V3));
            assert_eq!(BridgeModule::validators_count(), 2);

            //TODO: deal with two validators corner case
            assert_ok!(BridgeModule::remove_validator(Origin::signed(V1), V2));
            assert_ok!(BridgeModule::remove_validator(Origin::signed(V2), V2));
            // ^ this guy probably will not sign his removal ^

            assert_eq!(BridgeModule::validators_count(), 1);
            // assert_noop BUG: fails through different root hashes
            // assert_ok fails with corect error but the noop below fails with different root hashes
            // assert_noop!(BridgeModule::remove_validator(Origin::signed(V1), V1), "Cant remove last validator");
        })
    }
    #[test]
    fn pause_the_bridge_should_work() {
        with_externalities(&mut new_test_ext(), || {
            assert_ok!(BridgeModule::pause_bridge(Origin::signed(V2)));

            assert_eq!(BridgeModule::bridge_transfers_count(), 1);
            assert_eq!(BridgeModule::bridge_is_operational(), true);
            let id = BridgeModule::message_id_by_transfer_id(0);
            let mut message = BridgeModule::bridge_messages(id);
            assert_eq!(message.status, Status::Pending);

            assert_ok!(BridgeModule::pause_bridge(Origin::signed(V1)));
            assert_eq!(BridgeModule::bridge_is_operational(), false);
            message = BridgeModule::bridge_messages(id);
            assert_eq!(message.status, Status::Confirmed);
        })
    }
    #[test]
    fn extrinsics_restricted_should_fail() {
        with_externalities(&mut new_test_ext(), || {
            let eth_message_id = H256::from(ETH_MESSAGE_ID);
            let eth_address = H160::from(ETH_ADDRESS);

            assert_ok!(BridgeModule::pause_bridge(Origin::signed(V2)));
            assert_ok!(BridgeModule::pause_bridge(Origin::signed(V1)));

            // substrate <-- Ethereum
            assert_noop!(
                BridgeModule::multi_signed_mint(
                    Origin::signed(V2),
                    eth_message_id,
                    eth_address,
                    USER2,
                    1000
                ),
                "Bridge is not operational"
            );
        })
    }
    #[test]
    fn double_pause_should_fail() {
        with_externalities(&mut new_test_ext(), || {
            assert_eq!(BridgeModule::bridge_is_operational(), true);
            assert_ok!(BridgeModule::pause_bridge(Origin::signed(V2)));
            assert_ok!(BridgeModule::pause_bridge(Origin::signed(V1)));
            assert_eq!(BridgeModule::bridge_is_operational(), false);
            assert_noop!(
                BridgeModule::pause_bridge(Origin::signed(V1)),
                "Bridge is not operational already"
            );
        })
    }
    #[test]
    fn pause_and_resume_the_bridge_should_work() {
        with_externalities(&mut new_test_ext(), || {
            assert_eq!(BridgeModule::bridge_is_operational(), true);
            assert_ok!(BridgeModule::pause_bridge(Origin::signed(V2)));
            assert_ok!(BridgeModule::pause_bridge(Origin::signed(V1)));
            assert_eq!(BridgeModule::bridge_is_operational(), false);
            assert_ok!(BridgeModule::resume_bridge(Origin::signed(V1)));
            assert_ok!(BridgeModule::resume_bridge(Origin::signed(V2)));
            assert_eq!(BridgeModule::bridge_is_operational(), true);
        })
    }
    #[test]
    fn double_vote_should_fail() {
        with_externalities(&mut new_test_ext(), || {
            assert_eq!(BridgeModule::bridge_is_operational(), true);
            assert_ok!(BridgeModule::pause_bridge(Origin::signed(V2)));
            assert_noop!(
                BridgeModule::pause_bridge(Origin::signed(V2)),
                "This validator has already voted."
            );
        })
    }
    #[test]
    fn instant_withdraw_should_fail() {
        with_externalities(&mut new_test_ext(), || {
            let eth_message_id = H256::from(ETH_MESSAGE_ID);
            let eth_address = H160::from(ETH_ADDRESS);
            let amount1 = 99 * 10u128.pow(18);
            let amount2 = 90 * 10u128.pow(18);
            //substrate <----- ETH
            assert_ok!(BridgeModule::multi_signed_mint(
                Origin::signed(V2),
                eth_message_id,
                eth_address,
                USER2,
                amount1
            ));
            assert_ok!(BridgeModule::multi_signed_mint(
                Origin::signed(V1),
                eth_message_id,
                eth_address,
                USER2,
                amount1
            ));
            //substrate ----> ETH
            assert_ok!(BridgeModule::set_transfer(
                Origin::signed(USER2),
                eth_address,
                amount2
            ));
            //RelayMessage(message_id) event emitted
            let sub_message_id = BridgeModule::message_id_by_transfer_id(1);
            let get_message = || BridgeModule::messages(sub_message_id);
            let mut message = get_message();
            assert_eq!(message.status, Status::Withdraw);
            //approval
            assert_eq!(TokenModule::locked(USER2), 0);
            assert_ok!(BridgeModule::approve_transfer(
                Origin::signed(V1),
                sub_message_id
            ));
            // assert_noop BUG: fails through different root hashes
            // assert_noop!(
            //     BridgeModule::approve_transfer(Origin::signed(V2), sub_message_id),
            //     "Cannot withdraw more that 75% of first day deposit."
            // );
            // signs the transfer, but fails further and marks message as Canceled
            let _ = BridgeModule::approve_transfer(Origin::signed(V2), sub_message_id);

            message = get_message();
            assert_eq!(message.status, Status::Canceled);
        })
    }
    #[test]
    fn change_limits_should_work() {
        with_externalities(&mut new_test_ext(), || {
            let max_tx_value = 10 * 10u128.pow(18);
            let day_max_limit = 20 * 10u128.pow(18);
            let day_max_limit_for_one_address = 5 * 10u128.pow(18);
            let max_pending_tx_limit = 40 * 10u128.pow(18);
            let min_tx_value = 1 * 10u128.pow(18);

            assert_eq!(
                BridgeModule::current_limits().max_tx_value,
                100 * 10u128.pow(18)
            );
            assert_ok!(BridgeModule::update_limits(
                Origin::signed(V2),
                max_tx_value,
                day_max_limit,
                day_max_limit_for_one_address,
                max_pending_tx_limit,
                min_tx_value,
            ));
            assert_ok!(BridgeModule::update_limits(
                Origin::signed(V1),
                max_tx_value,
                day_max_limit,
                day_max_limit_for_one_address,
                max_pending_tx_limit,
                min_tx_value,
            ));

            assert_eq!(
                BridgeModule::current_limits().max_tx_value,
                10 * 10u128.pow(18)
            );
        })
    }
    #[test]
    fn change_limits_should_fail() {
        with_externalities(&mut new_test_ext(), || {
            let day_max_limit = 20 * 10u128.pow(18);
            let day_max_limit_for_one_address = 5 * 10u128.pow(18);
            let max_pending_tx_limit = 40 * 10u128.pow(18);
            let min_tx_value = 1 * 10u128.pow(18);
            const MORE_THAN_MAX: u128 = u128::max_value();

            assert_eq!(
                BridgeModule::current_limits().max_tx_value,
                100 * 10u128.pow(18)
            );
            assert_noop!(
                BridgeModule::update_limits(
                    Origin::signed(V1),
                    MORE_THAN_MAX,
                    day_max_limit,
                    day_max_limit_for_one_address,
                    max_pending_tx_limit,
                    min_tx_value,
                ),
                "Overflow setting limit"
            );
        })
    }
    #[test]
    fn pending_burn_limit_should_work() {
        with_externalities(&mut new_test_ext(), || {
            let eth_message_id = H256::from(ETH_MESSAGE_ID);
            let eth_message_id2 = H256::from(ETH_MESSAGE_ID2);
            let eth_message_id3 = H256::from(ETH_MESSAGE_ID3);
            let eth_message_id4 = H256::from(ETH_MESSAGE_ID4);
            let eth_message_id5 = H256::from(ETH_MESSAGE_ID5);
            let eth_message_id6 = H256::from(ETH_MESSAGE_ID6);
            let eth_address = H160::from(ETH_ADDRESS);
            let amount1 = 99 * 10u128.pow(18);
            let amount2 = 50 * 10u128.pow(18);

            //TODO: move limits to chain_spec
            assert_ok!(BridgeModule::multi_signed_mint(
                Origin::signed(V2),
                eth_message_id,
                eth_address,
                USER2,
                amount1
            ));
            assert_ok!(BridgeModule::multi_signed_mint(
                Origin::signed(V1),
                eth_message_id,
                eth_address,
                USER2,
                amount1
            ));
            //& delete this afterwards
            assert_ok!(BridgeModule::multi_signed_mint(
                Origin::signed(V2),
                eth_message_id2,
                eth_address,
                USER2,
                amount1
            ));
            assert_ok!(BridgeModule::multi_signed_mint(
                Origin::signed(V1),
                eth_message_id2,
                eth_address,
                USER2,
                amount1
            ));
            assert_ok!(BridgeModule::multi_signed_mint(
                Origin::signed(V2),
                eth_message_id3,
                eth_address,
                USER2,
                amount1
            ));
            assert_ok!(BridgeModule::multi_signed_mint(
                Origin::signed(V1),
                eth_message_id3,
                eth_address,
                USER2,
                amount1
            ));
            assert_ok!(BridgeModule::multi_signed_mint(
                Origin::signed(V2),
                eth_message_id4,
                eth_address,
                USER2,
                amount1
            ));
            assert_ok!(BridgeModule::multi_signed_mint(
                Origin::signed(V1),
                eth_message_id4,
                eth_address,
                USER2,
                amount1
            ));
            assert_ok!(BridgeModule::multi_signed_mint(
                Origin::signed(V2),
                eth_message_id5,
                eth_address,
                USER2,
                amount1
            ));
            assert_ok!(BridgeModule::multi_signed_mint(
                Origin::signed(V1),
                eth_message_id5,
                eth_address,
                USER2,
                amount1
            ));
            assert_ok!(BridgeModule::multi_signed_mint(
                Origin::signed(V2),
                eth_message_id6,
                eth_address,
                USER2,
                amount1
            ));
            assert_ok!(BridgeModule::multi_signed_mint(
                Origin::signed(V1),
                eth_message_id6,
                eth_address,
                USER2,
                amount1
            ));
            // to delete ^
            assert_ok!(BridgeModule::set_transfer(
                Origin::signed(USER2),
                eth_address,
                amount1
            ));
            let sub_message_id = BridgeModule::message_id_by_transfer_id(6);
            assert_ok!(BridgeModule::approve_transfer(
                Origin::signed(V1),
                sub_message_id
            ));
            //TODO: delete
            assert_ok!(BridgeModule::set_transfer(
                Origin::signed(USER2),
                eth_address,
                amount1 + 1
            ));
            let sub_message_id = BridgeModule::message_id_by_transfer_id(7);
            assert_ok!(BridgeModule::approve_transfer(
                Origin::signed(V1),
                sub_message_id
            ));
            assert_ok!(BridgeModule::set_transfer(
                Origin::signed(USER2),
                eth_address,
                amount1 + 2
            ));
            let sub_message_id = BridgeModule::message_id_by_transfer_id(8);
            assert_ok!(BridgeModule::approve_transfer(
                Origin::signed(V1),
                sub_message_id
            ));
            assert_ok!(BridgeModule::set_transfer(
                Origin::signed(USER2),
                eth_address,
                amount1 + 3
            ));
            let sub_message_id = BridgeModule::message_id_by_transfer_id(9);
            assert_ok!(BridgeModule::approve_transfer(
                Origin::signed(V1),
                sub_message_id
            ));
            //TODO: delete ^

            assert_eq!(BridgeModule::pending_burn_count(), amount1 * 4 + 6);
            assert_noop!(
                BridgeModule::set_transfer(Origin::signed(USER2), eth_address, amount2),
                "Too many pending burn transactions."
            );
        })
    }
    #[test]
    fn pending_mint_limit_should_work() {
        with_externalities(&mut new_test_ext(), || {
            let eth_message_id = H256::from(ETH_MESSAGE_ID);
            let eth_message_id2 = H256::from(ETH_MESSAGE_ID2);
            let eth_message_id3 = H256::from(ETH_MESSAGE_ID3);
            let eth_message_id4 = H256::from(ETH_MESSAGE_ID4);
            let eth_message_id5 = H256::from(ETH_MESSAGE_ID5);
            let eth_address = H160::from(ETH_ADDRESS);
            let amount1 = 99 * 10u128.pow(18);

            //substrate <----- ETH
            assert_ok!(BridgeModule::multi_signed_mint(
                Origin::signed(V2),
                eth_message_id,
                eth_address,
                USER2,
                amount1
            ));

            //substrate <----- ETH
            assert_ok!(BridgeModule::multi_signed_mint(
                Origin::signed(V2),
                eth_message_id2,
                eth_address,
                USER2,
                amount1 + 1
            ));

            //substrate <----- ETH
            assert_ok!(BridgeModule::multi_signed_mint(
                Origin::signed(V2),
                eth_message_id3,
                eth_address,
                USER2,
                amount1 + 2
            ));

            //substrate <----- ETH
            assert_ok!(BridgeModule::multi_signed_mint(
                Origin::signed(V2),
                eth_message_id4,
                eth_address,
                USER2,
                amount1 + 3
            ));
            assert_eq!(BridgeModule::pending_mint_count(), amount1 * 4 + 6);

            //substrate <----- ETH
            assert_noop!(
                BridgeModule::multi_signed_mint(
                    Origin::signed(V2),
                    eth_message_id5,
                    eth_address,
                    USER2,
                    amount1 + 5
                ),
                "Too many pending mint transactions."
            );
        })
    }
}<|MERGE_RESOLUTION|>--- conflicted
+++ resolved
@@ -4,13 +4,8 @@
 ///
 use crate::token;
 use crate::types::{
-<<<<<<< HEAD
     BridgeMessage, BridgeTransfer, Kind, LimitMessage, Limits, MemberId, ProposalId, Status,
-    TokenBalance, TransferMessage, ValidatorMessage,
-=======
-    BridgeMessage, BridgeTransfer, Kind, LimitMessage, MemberId, ProposalId, Status, TokenBalance,
-    TransferMessage,
->>>>>>> eecbe0c5
+    TokenBalance, TransferMessage,
 };
 use parity_codec::Encode;
 use primitives::H160;
@@ -330,13 +325,8 @@
             }
             match transfer.kind {
                 Kind::Transfer => Self::execute_transfer(message)?,
-<<<<<<< HEAD
                 Kind::Limits => Self::_update_limits(limit_message)?,
-                Kind::Validator => Self::manage_validator(validator_message)?,
-=======
-                Kind::Limits => Self::manage_limits(limit_message)?,
                 Kind::Validator => Self::manage_bridge(validator_message)?,
->>>>>>> eecbe0c5
                 Kind::Bridge => Self::manage_bridge(bridge_message)?,
             }
             transfer.open = false;
@@ -533,31 +523,6 @@
         }
     }
 
-<<<<<<< HEAD
-=======
-    fn manage_limits(message: LimitMessage<T::Hash>) -> Result {
-        match message.action {
-            Status::ChangeMinTx => match message.status {
-                Status::Approved => Self::_change_min_limit(message),
-                _ => Err("Tried to change min transaction with non-supported status"),
-            },
-            Status::ChangeMaxTx => match message.status {
-                Status::Approved => Self::_change_max_limit(message),
-                _ => Err("Tried to change max transaction with non-supported status"),
-            },
-            Status::ChangePendingBurnLimit => match message.status {
-                Status::Approved => Self::_change_pending_burn_limit(message),
-                _ => Err("Tried to change pending burn limit with non-supported status"),
-            },
-            Status::ChangePendingMintLimit => match message.status {
-                Status::Approved => Self::_change_pending_mint_limit(message),
-                _ => Err("Tried to change pending mint limit with non-supported status"),
-            },
-            _ => Err("Tried to manage bridge with non-supported status"),
-        }
-    }
-
->>>>>>> eecbe0c5
     fn create_transfer(transfer_hash: T::Hash, kind: Kind) -> Result {
         ensure!(
             !<TransferId<T>>::exists(transfer_hash),
@@ -587,7 +552,6 @@
 
     fn set_pending(transfer_id: ProposalId, kind: Kind) -> Result {
         let message_id = <MessageId<T>>::get(transfer_id);
-<<<<<<< HEAD
         match kind {
             Kind::Transfer => {
                 let message = <TransferMessages<T>>::get(message_id);
@@ -596,15 +560,8 @@
                     Status::Deposit => Self::add_pending_mint(message)?,
                     _ => (),
                 }
-=======
-        if kind == Kind::Transfer {
-            let message = <TransferMessages<T>>::get(message_id);
-            match message.action {
-                Status::Withdraw => <PendingBurnCount<T>>::mutate(|c| *c += 1),
-                Status::Deposit => <PendingMintCount<T>>::mutate(|c| *c += 1),
-                _ => (),
->>>>>>> eecbe0c5
             }
+            _ => (),
         }
         Self::update_status(message_id, Status::Pending, kind)
     }
@@ -640,8 +597,8 @@
         let message = <TransferMessages<T>>::get(message_id);
         let transfer_id = <TransferId<T>>::get(message_id);
         let mut transfer = <BridgeTransfers<T>>::get(transfer_id);
-        let is_eth_response = message.status == Status::Confirmed || message.status == Status::Canceled;
-        
+        let is_eth_response =
+            message.status == Status::Confirmed || message.status == Status::Canceled;
         if !transfer.open && is_eth_response {
             transfer.votes = 0;
             transfer.open = true;
@@ -684,6 +641,7 @@
         ensure!(can_burn, "Too many pending burn transactions.");
         Ok(())
     }
+
     fn check_pending_mint(amount: TokenBalance) -> Result {
         let new_pending_volume = <CurrentPendingMint<T>>::get()
             .checked_add(amount)
@@ -1056,8 +1014,8 @@
         with_externalities(&mut new_test_ext(), || {
             let eth_message_id = H256::from(ETH_MESSAGE_ID);
             let eth_address = H160::from(ETH_ADDRESS);
-            let amount1 = 999 * 10u128.pow(18);
-            let amount2 = 500 * 10u128.pow(18);
+            let amount1 = 99 * 10u128.pow(18);
+            let amount2 = 50 * 10u128.pow(18);
 
             //substrate <----- ETH
             assert_ok!(BridgeModule::multi_signed_mint(
@@ -1111,8 +1069,8 @@
         with_externalities(&mut new_test_ext(), || {
             let eth_message_id = H256::from(ETH_MESSAGE_ID);
             let eth_address = H160::from(ETH_ADDRESS);
-            let amount1 = 999 * 10u128.pow(18);
-            let amount2 = 500 * 10u128.pow(18);
+            let amount1 = 99 * 10u128.pow(18);
+            let amount2 = 50 * 10u128.pow(18);
 
             //substrate <----- ETH
             assert_ok!(BridgeModule::multi_signed_mint(
@@ -1181,10 +1139,10 @@
             let tokens_left = amount1 - amount2;
             assert_eq!(TokenModule::balance_of(USER2), tokens_left);
             assert_eq!(TokenModule::total_supply(), tokens_left);
-            assert_noop!(BridgeModule::cancel_transfer(
-                Origin::signed(V2),
-                sub_message_id
-            ), "Failed to cancel. This transfer is already executed." );
+            assert_noop!(
+                BridgeModule::cancel_transfer(Origin::signed(V2), sub_message_id),
+                "Failed to cancel. This transfer is already executed."
+            );
         })
     }
     #[test]
